--- conflicted
+++ resolved
@@ -27,13 +27,9 @@
     conda install -y conda-build anaconda-client
     conda build conda-recipe/meta.yaml -c michellab/label/dev -c rdkit -c conda-forge -c omnia -c bioconda --token $(anacondaToken) --user essexlab
     conda install -y -c michellab/label/dev -c rdkit -c conda-forge -c omnia -c bioconda -c essexlab protocaller
-<<<<<<< HEAD
-    conda install -y pytest
-=======
->>>>>>> 06903811
     conda install -y -c conda-forge pytest-azurepipelines
   displayName: 'Install ProtoCaller'
 
 - script: |
-    pytest test
+    pytest -m test/
   displayName: 'Test ProtoCaller'